--- conflicted
+++ resolved
@@ -124,7 +124,8 @@
             smoothness_loss_c=smoothness_loss_c
         )
         return (
-            loss_l + loss_r + loss_cl + loss_cr + FLAGS.smoothness_loss_mult * smoothness_loss + FLAGS.smoothness_loss_mult * smoothness_loss_c + FLAGS.weight_decay_mult * weight_l2,
+            loss_l + loss_r + loss_cl + loss_cr + FLAGS.smoothness_loss_mult * smoothness_loss +
+            FLAGS.smoothness_loss_mult * smoothness_loss_c + FLAGS.weight_decay_mult * weight_l2,
             stats,
         )
 
@@ -215,11 +216,7 @@
         utils.makedirs(FLAGS.train_dir)
     state = checkpoints.restore_checkpoint(FLAGS.train_dir, state)
     # Resume training a the step of the last checkpoint.
-<<<<<<< HEAD
-    init_step = state.optimizer.state.step  # + 1: commenting so that first the test phase occurs
-=======
-    init_step = state.optimizer.state.step + 1 # : commenting so that first the test phase occurs
->>>>>>> d661ef0f
+    init_step = state.optimizer.state.step + 1  # : commenting so that first the test phase occurs
     state = flax.jax_utils.replicate(state)
 
     if jax.process_index() == 0:
